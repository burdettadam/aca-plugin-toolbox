"""Load all plugins."""

from aries_cloudagent.config.injection_context import InjectionContext
from aries_cloudagent.core.protocol_registry import ProtocolRegistry

<<<<<<< HEAD
from ..connections import MESSAGE_TYPES as CONNECTION_MESSAGES
from ..credential_definitions import MESSAGE_TYPES as CRED_DEF_MESSAGES
from ..schemas import MESSAGE_TYPES as SCHEMA_MESSAGES
from ..dids import MESSAGE_TYPES as DID_MESSAGES
from ..static_connections import MESSAGE_TYPES as STATIC_CONN_MESSAGES
from ..holder import MESSAGE_TYPES as HOLDER_MESSAGES
from ..issuer import MESSAGE_TYPES as ISSUER_MESSAGES
from ..basicmessage import MESSAGE_TYPES as BASIC_MESSAGE_MESSAGES
from ..taa import MESSAGE_TYPES as TAA_MESSAGES
from ..invitations import MESSAGE_TYPES as INVITATION_MESSAGES
=======
from ..connections import setup as connection_setup
from ..credential_definitions import setup as cred_def_setup
from ..schemas import setup as schema_setup
from ..dids import setup as did_setup
from ..static_connections import setup as static_conn_setup
from ..holder import setup as holder_setup
from ..issuer import setup as issuer_setup
from ..basicmessage import setup as basic_message_setup
from ..taa import setup as taa_setup
from ..payments import setup as payment_setup

>>>>>>> d1f644a5

async def setup(context: InjectionContext):
    """Setup Toolbox Plugin."""
    protocol_registry = await context.inject(ProtocolRegistry)
<<<<<<< HEAD
    protocol_registry.register_message_types(
        CONNECTION_MESSAGES,
        INVITATION_MESSAGES,
        CRED_DEF_MESSAGES,
        SCHEMA_MESSAGES,
        DID_MESSAGES,
        STATIC_CONN_MESSAGES,
        HOLDER_MESSAGES,
        ISSUER_MESSAGES,
        BASIC_MESSAGE_MESSAGES,
        TAA_MESSAGES
    )
=======
    await connection_setup(context, protocol_registry)
    await cred_def_setup(context, protocol_registry)
    await schema_setup(context, protocol_registry)
    await did_setup(context, protocol_registry)
    await static_conn_setup(context, protocol_registry)
    await holder_setup(context, protocol_registry)
    await issuer_setup(context, protocol_registry)
    await basic_message_setup(context, protocol_registry)
    await taa_setup(context, protocol_registry)
    await payment_setup(context, protocol_registry)
>>>>>>> d1f644a5
<|MERGE_RESOLUTION|>--- conflicted
+++ resolved
@@ -3,18 +3,6 @@
 from aries_cloudagent.config.injection_context import InjectionContext
 from aries_cloudagent.core.protocol_registry import ProtocolRegistry
 
-<<<<<<< HEAD
-from ..connections import MESSAGE_TYPES as CONNECTION_MESSAGES
-from ..credential_definitions import MESSAGE_TYPES as CRED_DEF_MESSAGES
-from ..schemas import MESSAGE_TYPES as SCHEMA_MESSAGES
-from ..dids import MESSAGE_TYPES as DID_MESSAGES
-from ..static_connections import MESSAGE_TYPES as STATIC_CONN_MESSAGES
-from ..holder import MESSAGE_TYPES as HOLDER_MESSAGES
-from ..issuer import MESSAGE_TYPES as ISSUER_MESSAGES
-from ..basicmessage import MESSAGE_TYPES as BASIC_MESSAGE_MESSAGES
-from ..taa import MESSAGE_TYPES as TAA_MESSAGES
-from ..invitations import MESSAGE_TYPES as INVITATION_MESSAGES
-=======
 from ..connections import setup as connection_setup
 from ..credential_definitions import setup as cred_def_setup
 from ..schemas import setup as schema_setup
@@ -25,26 +13,11 @@
 from ..basicmessage import setup as basic_message_setup
 from ..taa import setup as taa_setup
 from ..payments import setup as payment_setup
-
->>>>>>> d1f644a5
+from ..invitations import setup as invitations_setup
 
 async def setup(context: InjectionContext):
     """Setup Toolbox Plugin."""
     protocol_registry = await context.inject(ProtocolRegistry)
-<<<<<<< HEAD
-    protocol_registry.register_message_types(
-        CONNECTION_MESSAGES,
-        INVITATION_MESSAGES,
-        CRED_DEF_MESSAGES,
-        SCHEMA_MESSAGES,
-        DID_MESSAGES,
-        STATIC_CONN_MESSAGES,
-        HOLDER_MESSAGES,
-        ISSUER_MESSAGES,
-        BASIC_MESSAGE_MESSAGES,
-        TAA_MESSAGES
-    )
-=======
     await connection_setup(context, protocol_registry)
     await cred_def_setup(context, protocol_registry)
     await schema_setup(context, protocol_registry)
@@ -55,4 +28,4 @@
     await basic_message_setup(context, protocol_registry)
     await taa_setup(context, protocol_registry)
     await payment_setup(context, protocol_registry)
->>>>>>> d1f644a5
+    await invitations_setup(context, protocol_registry)